#!/usr/bin/env python3
"""
Video Embedder - Handles embedding and vectorization of video summaries
"""

import os
import json
import numpy as np
from datetime import datetime
from sentence_transformers import SentenceTransformer
from rag_pipeline.chroma_handler import ChromaDBHandler
from sentence_transformers import CrossEncoder
from langchain_huggingface import HuggingFaceEmbeddings

class VideoEmbedder:
    def __init__(self, persist_directory="chroma_db", model_name="all-MiniLM-L6-v2"):
        """Initialize the embedder with ChromaDB handler and SentenceTransformer"""
        self.persist_directory = persist_directory
        self.model_name = model_name
<<<<<<< HEAD
        self.embedder = SentenceTransformer(model_name, device='cpu')
=======
        self.embedder = SentenceTransformer(model_name)
        # self.embedder = HuggingFaceEmbeddings(model_name=model_name)
>>>>>>> 7193bd2d
        
        # Initialize database handler (easily swappable)
        self.db_handler = ChromaDBHandler(self.embedder, self.persist_directory)
        self.reranking = True

        if self.reranking:
            self.reranker = CrossEncoder('cross-encoder/ms-marco-MiniLM-L-6-v2')
    
    def load_summary_json(self, json_path):
        """Load video summary from JSON file"""
        try:
            with open(json_path, 'r', encoding='utf-8') as f:
                summary_data = json.load(f)
            return summary_data
        except Exception as e:
            print(f"Error loading summary JSON: {e}")
            return None
    
    def create_embeddings(self, summary_data):
        """Create embeddings for video summary data"""
        print("Creating embeddings for summaries...")
        
        # Create full text representation
        full_text = f"Video: {summary_data['video_name']}\n"
        
        for chunk in summary_data['chunks']:
            full_text += f"Time {chunk['timestamp']}: {chunk['summary']}\n"
        
        # Add embedding info to summary
        embedding_info = {
            'full_text': full_text,
            'text_length': len(full_text),
            'embedding_ready': True,
            'embedding_date': datetime.now().isoformat(),
            'model_used': self.model_name
        }
        
        return embedding_info
    
    def vectorize_summary(self, summary_data, collection_name="video_summaries"):
        """Vectorize summary and store in database"""
        print(f"Vectorizing summary: {summary_data['video_name']}")
        
        # Get or create collection
        collection = self.db_handler.get_or_create_collection(collection_name)
        print(f"Using collection: {collection}")
        if not collection:
            raise Exception("Failed to create/get collection")
        
        # Prepare documents for vectorization
        documents = []
        metadatas = []
        ids = []
        
        for chunk in summary_data["chunks"]:
            summary_text = chunk["summary"]
            metadata = {
                "chunk_number": str(chunk["chunk_number"]),
                "start_time": str(chunk["start_time"]),
                "end_time": str(chunk["end_time"]),
                "timestamp": chunk["timestamp"],
                "video_name": summary_data["video_name"],
                "video_path": summary_data["video_path"],
                "duration": str(chunk["duration"])
            }
            doc_id = f"{summary_data['video_name']}_chunk_{chunk['chunk_number']}"
            
            documents.append(summary_text)
            metadatas.append(metadata)
            ids.append(doc_id)
        
        # Add documents to collection
        success = self.db_handler.add_documents(collection, documents, metadatas, ids)
        if not success:
            raise Exception("Failed to add documents to collection")
        
        print(f"✅ Summary vectorized and stored in database!")
        return collection
    
    def process_summary_json(self, json_path, collection_name="video_summaries"):
        """Main function to process JSON summary and create embeddings"""
        print("=" * 50)
        print("VIDEO EMBEDDING STARTING")
        print("=" * 50)
        
        # Load summary data
        summary_data = self.load_summary_json(json_path)
        if not summary_data:
            raise Exception("Failed to load summary data")
        
        # Create embeddings info
        embedding_info = self.create_embeddings(summary_data)
        
        # Add embedding info to summary
        summary_data['embedding_info'] = embedding_info
        
        # Vectorize and store in database
        collection = self.vectorize_summary(summary_data, collection_name)
        
        # Update the JSON file with embedding info
        with open(json_path, 'w', encoding='utf-8') as f:
            json.dump(summary_data, f, indent=2, ensure_ascii=False)
        
        print("=" * 50)
        print("VIDEO EMBEDDING COMPLETED!")
        print(f"Updated JSON with embedding info: {json_path}")
        print(f"Data stored in database collection: {collection_name}")
        print("=" * 50)
        
        return summary_data, collection
    
    def search_videos(self, query, collection_name="video_summaries", n_results=5):
        """Search through vectorized video summaries"""
        results = self.db_handler.search(collection_name, query, n_results)
        if self.reranking and results:
            pairs = [(query, doc) for doc in results["documents"]]
            # Get scores from reranker
            rerank_scores = self.reranker.predict(pairs)
            
            # Create reranked results
            reranked_indices = sorted(range(len(rerank_scores)), 
                                    key=lambda i: rerank_scores[i], reverse=True)[:n_results]
            
            # Format reranked results
            formatted_results = {"ids": [], "documents": [], "metadatas": [], "distances": []}
            
            for idx in reranked_indices:
                formatted_results["documents"].append(results["documents"][idx])
                formatted_results["metadatas"].append(results["metadatas"][idx])
                formatted_results["ids"].append(results["ids"][idx])
                formatted_results["distances"].append(rerank_scores[idx])  # Use reranker score
                
            return formatted_results
        return results
    
    def get_collection_info(self, collection_name="video_summaries"):
        """Get information about the collection"""
        return self.db_handler.get_collection_info(collection_name)
    
    def list_collections(self):
        """List all available collections"""
        return self.db_handler.list_collections()
    
    def delete_collection(self, collection_name):
        """Delete a collection"""
        return self.db_handler.delete_collection(collection_name)<|MERGE_RESOLUTION|>--- conflicted
+++ resolved
@@ -17,12 +17,7 @@
         """Initialize the embedder with ChromaDB handler and SentenceTransformer"""
         self.persist_directory = persist_directory
         self.model_name = model_name
-<<<<<<< HEAD
-        self.embedder = SentenceTransformer(model_name, device='cpu')
-=======
-        self.embedder = SentenceTransformer(model_name)
-        # self.embedder = HuggingFaceEmbeddings(model_name=model_name)
->>>>>>> 7193bd2d
+        # self.embedder = SentenceTransformer(model_name, device='cpu')
         
         # Initialize database handler (easily swappable)
         self.db_handler = ChromaDBHandler(self.embedder, self.persist_directory)
