--- conflicted
+++ resolved
@@ -30,13 +30,10 @@
 from chat_app.audio_handler import AudioHandler
 from chat_app.message_handler import MessageHandler
 from chat_app.query_transformation import QueryTransformer
-<<<<<<< HEAD
 import sys
 import pysqlite3
 sys.modules["sqlite3"] = pysqlite3
-=======
 import semantic_search_app
->>>>>>> 7193bd2d
 
 class ChatApp:
     """Main chat application class"""
